;;; GNU Guix --- Functional package management for GNU
;;; Copyright © 2013, 2014, 2015, 2016, 2017, 2018 Ludovic Courtès <ludo@gnu.org>
;;; Copyright © 2015, 2017 Ricardo Wurmus <rekado@elephly.net>
;;; Copyright © 2017 Muriithi Frederick Muriuki <fredmanglis@gmail.com>
;;; Copyright © 2017 Oleg Pykhalov <go.wigust@gmail.com>
;;; Copyright © 2017 Roel Janssen <roel@gnu.org>
;;; Copyright © 2017, 2018 Tobias Geerinckx-Rice <me@tobias.gr>
;;; Copyright © 2018 Julien Lepiller <julien@lepiller.eu>
;;; Copyright © 2018 Rutger Helling <rhelling@mykolab.com>
;;;
;;; This file is part of GNU Guix.
;;;
;;; GNU Guix is free software; you can redistribute it and/or modify it
;;; under the terms of the GNU General Public License as published by
;;; the Free Software Foundation; either version 3 of the License, or (at
;;; your option) any later version.
;;;
;;; GNU Guix is distributed in the hope that it will be useful, but
;;; WITHOUT ANY WARRANTY; without even the implied warranty of
;;; MERCHANTABILITY or FITNESS FOR A PARTICULAR PURPOSE.  See the
;;; GNU General Public License for more details.
;;;
;;; You should have received a copy of the GNU General Public License
;;; along with GNU Guix.  If not, see <http://www.gnu.org/licenses/>.

(define-module (gnu packages package-management)
  #:use-module (gnu packages)
  #:use-module (gnu packages acl)
  #:use-module (gnu packages autotools)
  #:use-module (gnu packages backup)
  #:use-module (gnu packages bdw-gc)
  #:use-module (gnu packages bootstrap)          ;for 'bootstrap-guile-origin'
  #:use-module (gnu packages check)
  #:use-module (gnu packages compression)
  #:use-module (gnu packages cpio)
  #:use-module (gnu packages curl)
  #:use-module (gnu packages databases)
  #:use-module (gnu packages file)
  #:use-module (gnu packages gettext)
  #:use-module (gnu packages glib)
  #:use-module (gnu packages gnome)
  #:use-module (gnu packages gnupg)
  #:use-module (gnu packages gnuzilla)
  #:use-module (gnu packages graphviz)
  #:use-module (gnu packages guile)
  #:use-module (gnu packages linux)
  #:use-module (gnu packages lisp)
  #:use-module (gnu packages man)
  #:use-module (gnu packages nettle)
  #:use-module (gnu packages patchutils)
  #:use-module (gnu packages perl)
  #:use-module (gnu packages perl-check)
  #:use-module (gnu packages pkg-config)
  #:use-module (gnu packages popt)
  #:use-module (gnu packages python)
  #:use-module (gnu packages python-web)
  #:use-module (gnu packages serialization)
  #:use-module (gnu packages ssh)
  #:use-module (gnu packages texinfo)
  #:use-module (gnu packages time)
  #:use-module (gnu packages tls)
  #:use-module (gnu packages vim)
  #:use-module (gnu packages web)
  #:use-module (gnu packages xml)
  #:use-module (guix build-system emacs)
  #:use-module (guix build-system gnu)
  #:use-module (guix build-system meson)
  #:use-module (guix build-system python)
  #:use-module (guix download)
  #:use-module (guix gexp)
  #:use-module (guix git-download)
  #:use-module ((guix licenses) #:prefix license:)
  #:use-module (guix packages)
  #:use-module (guix utils)
  #:use-module (ice-9 match)
  #:use-module (srfi srfi-1))

(define (boot-guile-uri arch)
  "Return the URI for the bootstrap Guile tarball for ARCH."
  (cond ((string=? "armhf" arch)
         (string-append "http://alpha.gnu.org/gnu/guix/bootstrap/"
                        arch "-linux"
                        "/20150101/guile-2.0.11.tar.xz"))
        ((string=? "aarch64" arch)
         (string-append "http://alpha.gnu.org/gnu/guix/bootstrap/"
                        arch "-linux/20170217/guile-2.0.14.tar.xz"))
        (else
         (string-append "http://alpha.gnu.org/gnu/guix/bootstrap/"
                        arch "-linux"
                        "/20131110/guile-2.0.9.tar.xz"))))

(define-public guix
  ;; Latest version of Guix, which may or may not correspond to a release.
  ;; Note: the 'update-guix-package.scm' script expects this definition to
  ;; start precisely like this.
  (let ((version "0.14.0")
        (commit "ab85cf7185da366da56314c53d8e43276e1cccc4")
        (revision 11))
    (package
      (name "guix")

      (version (if (zero? revision)
                   version
                   (string-append version "-"
                                  (number->string revision)
                                  "." (string-take commit 7))))
      (source (origin
                (method git-fetch)
                (uri (git-reference
                      (url "https://git.savannah.gnu.org/r/guix.git")
                      (commit commit)))
                (sha256
                 (base32
                  "1c00yr2vgsdl3kmlbjppyws47ssahamdx88y0wg26x73px71rd19"))
                (file-name (string-append "guix-" version "-checkout"))))
      (build-system gnu-build-system)
      (arguments
       `(#:configure-flags (list
                            "--localstatedir=/var"
                            "--sysconfdir=/etc"
                            (string-append "--with-bash-completion-dir="
                                           (assoc-ref %outputs "out")
                                           "/etc/bash_completion.d")
                            (string-append "--with-libgcrypt-prefix="
                                           (assoc-ref %build-inputs
                                                      "libgcrypt"))

                            ;; Set 'DOT_USER_PROGRAM' to the empty string so
                            ;; we don't keep a reference to Graphviz, whose
                            ;; closure is pretty big (too big for the GuixSD
                            ;; installation image.)
                            "ac_cv_path_DOT_USER_PROGRAM=dot"

                            ;; To avoid problems with the length of shebangs,
                            ;; choose a fixed-width and short directory name
                            ;; for tests.
                            "ac_cv_guix_test_root=/tmp/guix-tests")
         #:parallel-tests? #f         ;work around <http://bugs.gnu.org/21097>

         #:modules ((guix build gnu-build-system)
                    (guix build utils)
                    (srfi srfi-26)
                    (ice-9 popen)
                    (ice-9 rdelim))

         #:phases (modify-phases %standard-phases
                    (add-after 'unpack 'bootstrap
                      (lambda _
                        ;; Make sure 'msgmerge' can modify the PO files.
                        (for-each (lambda (po)
                                    (chmod po #o666))
                                  (find-files "." "\\.po$"))

                        (patch-shebang "build-aux/git-version-gen")

                        (call-with-output-file ".tarball-version"
                          (lambda (port)
                            (display ,version port)))

                        (zero? (system* "sh" "bootstrap"))))
                    (add-before 'check 'copy-bootstrap-guile
                      (lambda* (#:key system inputs #:allow-other-keys)
                        ;; Copy the bootstrap guile tarball in the store used
                        ;; by the test suite.
                        (define (intern tarball)
                          (let ((base (strip-store-file-name tarball)))
                            (copy-file tarball base)
                            (invoke "./test-env" "guix" "download"
                                    (string-append "file://" (getcwd)
                                                   "/" base))
                            (delete-file base)))


                        (intern (assoc-ref inputs "boot-guile"))

                        ;; On x86_64 some tests need the i686 Guile.
                        ,@(if (and (not (%current-target-system))
                                   (string=? (%current-system)
                                             "x86_64-linux"))
                              '((intern (assoc-ref inputs "boot-guile/i686")))
                              '())
                        #t))
                    (add-after 'unpack 'disable-failing-tests
                      ;; XXX FIXME: These tests fail within the build container.
                      (lambda _
                        (substitute* "tests/syscalls.scm"
                          (("^\\(test-(assert|equal) \"(clone|setns|pivot-root)\"" all)
                           (string-append "(test-skip 1)\n" all)))
                        (substitute* "tests/containers.scm"
                          (("^\\(test-(assert|equal)" all)
                           (string-append "(test-skip 1)\n" all)))
                        (when (file-exists? "tests/guix-environment-container.sh")
                          (substitute* "tests/guix-environment-container.sh"
                            (("guix environment --version")
                             "exit 77\n")))
                        #t))
                    (add-before 'check 'set-SHELL
                      (lambda _
                        ;; 'guix environment' tests rely on 'SHELL' having a
                        ;; correct value, so set it.
                        (setenv "SHELL" (which "sh"))
                        #t))
                    (add-after 'install 'wrap-program
                      (lambda* (#:key inputs outputs #:allow-other-keys)
                        ;; Make sure the 'guix' command finds GnuTLS,
                        ;; Guile-JSON, and Guile-Git automatically.
                        (let* ((out    (assoc-ref outputs "out"))
                               (guile  (assoc-ref inputs "guile"))
                               (json   (assoc-ref inputs "guile-json"))
                               (git    (assoc-ref inputs "guile-git"))
                               (bs     (assoc-ref inputs
                                                  "guile-bytestructures"))
                               (ssh    (assoc-ref inputs "guile-ssh"))
                               (gnutls (assoc-ref inputs "gnutls"))
                               (deps   (list json gnutls git bs ssh))
                               (effective
                                (read-line
                                 (open-pipe* OPEN_READ
                                             (string-append guile "/bin/guile")
                                             "-c" "(display (effective-version))")))
                               (path   (string-join
                                        (map (cut string-append <>
                                                  "/share/guile/site/"
                                                  effective)
                                             deps)
                                        ":"))
                               (gopath (string-join
                                        (map (cut string-append <>
                                                  "/lib/guile/" effective
                                                  "/site-ccache")
                                             deps)
                                        ":")))

                          (wrap-program (string-append out "/bin/guix")
                            `("GUILE_LOAD_PATH" ":" prefix (,path))
                            `("GUILE_LOAD_COMPILED_PATH" ":" prefix (,gopath)))

                          #t))))))
      (native-inputs `(("pkg-config" ,pkg-config)

                       ;; XXX: Keep the development inputs here even though
                       ;; they're unnecessary, just so that 'guix environment
                       ;; guix' always contains them.
                       ("autoconf" ,autoconf-wrapper)
                       ("automake" ,automake)
                       ("gettext" ,gettext-minimal)
                       ("texinfo" ,texinfo)
                       ("graphviz" ,graphviz)
                       ("help2man" ,help2man)
                       ("po4a" ,po4a)))
      (inputs
       `(("bzip2" ,bzip2)
         ("gzip" ,gzip)
         ("zlib" ,zlib)                           ;for 'guix publish'

         ("sqlite" ,sqlite)
         ("libgcrypt" ,libgcrypt)
         ("guile" ,guile-2.2)

         ;; Many tests rely on the 'guile-bootstrap' package, which is why we
         ;; have it here.
         ("boot-guile" ,(bootstrap-guile-origin (%current-system)))
         ;; Some of the tests use "unshare" when it is available.
         ("util-linux" ,util-linux)
         ,@(if (and (not (%current-target-system))
                    (string=? (%current-system) "x86_64-linux"))
               `(("boot-guile/i686" ,(bootstrap-guile-origin "i686-linux")))
               '())))
      (propagated-inputs
       `(("gnutls" ,gnutls)
         ("guile-json" ,guile-json)
         ("guile-ssh" ,guile-ssh)
<<<<<<< HEAD
         ("guile-sqlite3" ,guile-sqlite3)))
=======
         ("guile-git" ,guile-git)))
>>>>>>> fb8966ab

      (home-page "https://www.gnu.org/software/guix/")
      (synopsis "Functional package manager for installed software packages and versions")
      (description
       "GNU Guix is a functional package manager for the GNU system, and is
also a distribution thereof.  It includes a virtual machine image.  Besides
the usual package management features, it also supports transactional
upgrades and roll-backs, per-user profiles, and much more.  It is based on
the Nix package manager.")
      (license license:gpl3+)
      (properties '((ftp-server . "alpha.gnu.org"))))))

;; Alias for backward compatibility.
(define-public guix-devel guix)

(define-public guix-register
  ;; This package is for internal consumption: it allows us to quickly build
  ;; the 'guix-register' program, which is referred to by (guix config).
  ;; TODO: Remove this hack when 'guix-register' has been superseded by Scheme
  ;; code.
  (package
    (inherit guix)
    (properties `((hidden? . #t)))
    (name "guix-register")
    (arguments
     (substitute-keyword-arguments (package-arguments guix)
       ((#:tests? #f #f)
        #f)
       ((#:phases phases '%standard-phases)
        `(modify-phases ,phases
           (replace 'build
             (lambda _
               (invoke "make" "nix/libstore/schema.sql.hh")
               (invoke "make" "-j" (number->string
                                    (parallel-job-count))
                       "guix-register")))
           (delete 'copy-bootstrap-guile)
           (replace 'install
             (lambda _
               (invoke "make" "install-sbinPROGRAMS")))
           (delete 'wrap-program)))))))

(define-public guile2.0-guix
  (package
    (inherit guix)
    (name "guile2.0-guix")
    (inputs
     `(("guile" ,guile-2.0)
       ,@(alist-delete "guile" (package-inputs guix))))
    (propagated-inputs
     `(("gnutls" ,gnutls/guile-2.0)
       ("guile-json" ,guile2.0-json)
       ("guile-ssh" ,guile2.0-ssh)
       ("guile-git" ,guile2.0-git)))))

(define (source-file? file stat)
  "Return true if FILE is likely a source file, false if it is a typical
generated file."
  (define (wrong-extension? file)
    (or (string-suffix? "~" file)
        (member (file-extension file)
                '("o" "a" "lo" "so" "go"))))

  (match (basename file)
    ((or ".git" "autom4te.cache" "configure" "Makefile" "Makefile.in" ".libs")
     #f)
    ((? wrong-extension?)
     #f)
    (_
     #t)))

(define-public current-guix
  (let* ((repository-root (canonicalize-path
                           (string-append (current-source-directory)
                                          "/../..")))
         (select? (delay (or (git-predicate repository-root)
                             source-file?))))
    (lambda ()
      "Return a package representing Guix built from the current source tree.
This works by adding the current source tree to the store (after filtering it
out) and returning a package that uses that as its 'source'."
      (package
        (inherit guix)
        (version (string-append (package-version guix) "+"))
        (source (local-file repository-root "guix-current"
                            #:recursive? #t
                            #:select? (force select?)))))))


;;;
;;; Other tools.
;;;

(define-public nix
  (package
    (name "nix")
    (version "1.11.9")
    (source (origin
             (method url-fetch)
             (uri (string-append "http://nixos.org/releases/nix/nix-"
                                 version "/nix-" version ".tar.xz"))
             (sha256
              (base32
               "1qg7qrfr60dysmyfg3ijgani71l23p1kqadhjs8kz11pgwkkx50f"))))
    (build-system gnu-build-system)
    ;; XXX: Should we pass '--with-store-dir=/gnu/store'?  But then we'd also
    ;; need '--localstatedir=/var'.  But then!  The thing would use /var/nix
    ;; instead of /var/guix.  So in the end, we do nothing special.
    (arguments
     '(#:configure-flags
       ;; Set the prefixes of Perl libraries to avoid propagation.
       (let ((perl-libdir (lambda (p)
                            (string-append
                             (assoc-ref %build-inputs p)
                             "/lib/perl5/site_perl"))))
         (list (string-append "--with-dbi="
                              (perl-libdir "perl-dbi"))
               (string-append "--with-dbd-sqlite="
                              (perl-libdir "perl-dbd-sqlite"))
               (string-append "--with-www-curl="
                              (perl-libdir "perl-www-curl"))))))
    (native-inputs `(("perl" ,perl)
                     ("pkg-config" ,pkg-config)))
    (inputs `(("curl" ,curl)
              ("openssl" ,openssl)
              ("libgc" ,libgc)
              ("sqlite" ,sqlite)
              ("bzip2" ,bzip2)
              ("perl-www-curl" ,perl-www-curl)
              ("perl-dbi" ,perl-dbi)
              ("perl-dbd-sqlite" ,perl-dbd-sqlite)))
    (home-page "https://nixos.org/nix/")
    (synopsis "The Nix package manager")
    (description
     "Nix is a purely functional package manager.  This means that it treats
packages like values in purely functional programming languages such as
Haskell—they are built by functions that don't have side-effects, and they
never change after they have been built.  Nix stores packages in the Nix
store, usually the directory /nix/store, where each package has its own unique
sub-directory.")
    (license license:lgpl2.1+)))

(define-public emacs-nix-mode
  (package
    (inherit nix)
    (name "emacs-nix-mode")
    (build-system emacs-build-system)
    (arguments
     `(#:phases
       (modify-phases %standard-phases
         (add-after 'unpack 'chdir-elisp
           ;; Elisp directory is not in root of the source.
           (lambda _
             (chdir "misc/emacs"))))))
    (synopsis "Emacs major mode for editing Nix expressions")
    (description "@code{nixos-mode} provides an Emacs major mode for editing
Nix expressions.  It supports syntax highlighting, indenting and refilling of
comments.")))

(define-public stow
  (package
    (name "stow")
    (version "2.2.2")
    (source (origin
              (method url-fetch)
              (uri (string-append "mirror://gnu/stow/stow-"
                                  version ".tar.gz"))
              (sha256
               (base32
                "1pvky9fayms4r6fhns8jd0vavszd7d979w62vfd5n88v614pdxz2"))))
    (build-system gnu-build-system)
    (inputs
     `(("perl" ,perl)))
    (native-inputs
     `(("perl-test-simple" ,perl-test-simple)
       ("perl-test-output" ,perl-test-output)
       ("perl-capture-tiny" ,perl-capture-tiny)
       ("perl-io-stringy" ,perl-io-stringy)))
    (home-page "https://www.gnu.org/software/stow/")
    (synopsis "Managing installed software packages")
    (description
     "GNU Stow is a symlink manager.  It generates symlinks to directories
of data and makes them appear to be merged into the same directory.  It is
typically used for managing software packages installed from source, by
letting you install them apart in distinct directories and then create
symlinks to the files in a common directory such as /usr/local.")
    (license license:gpl2+)))

(define-public rpm
  (package
    (name "rpm")
    (version "4.13.0.2")
    (source (origin
              (method url-fetch)
              (uri (string-append "http://ftp.rpm.org/releases/rpm-"
                                  (version-major+minor version) ".x/rpm-"
                                  version ".tar.bz2"))
              (sha256
               (base32
                "1521y4ghjns449kzpwkjn9cksh686383xnfx0linzlalqc3jqgig"))))
    (build-system gnu-build-system)
    (arguments
     '(#:configure-flags '("--with-external-db"   ;use the system's bdb
                           "--enable-python"
                           "--without-lua")
       #:phases (modify-phases %standard-phases
                  (add-before 'configure 'set-nspr-search-path
                    (lambda* (#:key inputs #:allow-other-keys)
                      ;; nspr.pc contains the right -I flag pointing to
                      ;; 'include/nspr', but unfortunately 'configure' doesn't
                      ;; use 'pkg-config'.  Thus, augment CPATH.
                      ;; Likewise for NSS.
                      (let ((nspr (assoc-ref inputs "nspr"))
                            (nss  (assoc-ref inputs "nss")))
                        (setenv "CPATH"
                                (string-append (getenv "C_INCLUDE_PATH") ":"
                                               nspr "/include/nspr:"
                                               nss "/include/nss"))
                        (setenv "LIBRARY_PATH"
                                (string-append (getenv "LIBRARY_PATH") ":"
                                               nss "/lib/nss"))
                        #t)))
                  (add-after 'install 'fix-rpm-symlinks
                    (lambda* (#:key outputs #:allow-other-keys)
                      ;; 'make install' gets these symlinks wrong.  Fix them.
                      (let* ((out (assoc-ref outputs "out"))
                             (bin (string-append out "/bin")))
                        (with-directory-excursion bin
                          (for-each (lambda (file)
                                      (delete-file file)
                                      (symlink "rpm" file))
                                    '("rpmquery" "rpmverify"))
                          #t)))))))
    (native-inputs
     `(("pkg-config" ,pkg-config)))
    (inputs
     `(("python" ,python-2)
       ("xz" ,xz)
       ("bdb" ,bdb)
       ("popt" ,popt)
       ("nss" ,nss)
       ("nspr" ,nspr)
       ("libarchive" ,libarchive)
       ("nettle" ,nettle)            ;XXX: actually a dependency of libarchive
       ("file" ,file)
       ("bzip2" ,bzip2)
       ("zlib" ,zlib)
       ("cpio" ,cpio)))
    (home-page "http://www.rpm.org/")
    (synopsis "The RPM Package Manager")
    (description
     "The RPM Package Manager (RPM) is a command-line driven package
management system capable of installing, uninstalling, verifying, querying,
and updating computer software packages.  Each software package consists of an
archive of files along with information about the package like its version, a
description.  There is also a library permitting developers to manage such
transactions from C or Python.")

    ;; The whole is GPLv2+; librpm itself is dual-licensed LGPLv2+ | GPLv2+.
    (license license:gpl2+)))

(define-public diffoscope
  (package
    (name "diffoscope")
    (version "93")
    (source (origin
              (method url-fetch)
              (uri (pypi-uri name version))
              (sha256
               (base32
                "0g90nf7817jk03hzk36l3hymky4xqs50iynfld3r0in7hffly5nj"))))
    (build-system python-build-system)
    (arguments
     `(#:phases (modify-phases %standard-phases
                  ;; setup.py mistakenly requires python-magic from PyPi, even
                  ;; though the Python bindings of `file` are sufficient.
                  ;; https://bugs.debian.org/cgi-bin/bugreport.cgi?bug=815844
                  (add-after 'unpack 'dependency-on-python-magic
                    (lambda _
                      (substitute* "setup.py"
                        (("'python-magic',") ""))))
                  (add-after 'unpack 'embed-tool-references
                    (lambda* (#:key inputs #:allow-other-keys)
                      (substitute* "diffoscope/comparators/utils/compare.py"
                        (("\\['xxd',")
                         (string-append "['" (which "xxd") "',")))
                      (substitute* "diffoscope/comparators/elf.py"
                        (("@tool_required\\('readelf'\\)") "")
                        (("get_tool_name\\('readelf'\\)")
                         (string-append "'" (which "readelf") "'")))
                      (substitute* "diffoscope/comparators/directory.py"
                        (("@tool_required\\('stat'\\)") "")
                        (("@tool_required\\('getfacl'\\)") "")
                        (("\\['stat',")
                         (string-append "['" (which "stat") "',"))
                        (("\\['getfacl',")
                         (string-append "['" (which "getfacl") "',")))
                      #t))
                  (add-before 'check 'delete-failing-test
                    (lambda _
                      (delete-file "tests/test_tools.py") ;this requires /sbin to be on the path
                      #t)))))
    (inputs `(("rpm" ,rpm)                        ;for rpm-python
              ("python-file" ,python-file)
              ("python-debian" ,python-debian)
              ("python-libarchive-c" ,python-libarchive-c)
              ("python-tlsh" ,python-tlsh)
              ("acl" ,acl)                        ;for getfacl
              ("colordiff" ,colordiff)
              ("xxd" ,xxd)

              ;; Below are modules used for tests.
              ("python-pytest" ,python-pytest)
              ("python-chardet" ,python-chardet)))
    (home-page "https://diffoscope.org/")
    (synopsis "Compare files, archives, and directories in depth")
    (description
     "Diffoscope tries to get to the bottom of what makes files or directories
different.  It recursively unpacks archives of many kinds and transforms
various binary formats into more human readable forms to compare them.  It can
compare two tarballs, ISO images, or PDFs just as easily.")
    (license license:gpl3+)))

(define-public python-anaconda-client
  (package
    (name "python-anaconda-client")
    (version "1.6.3")
    (source
     (origin
       (method url-fetch)
       (uri (string-append "https://github.com/Anaconda-Platform/"
                           "anaconda-client/archive/" version ".tar.gz"))
       (file-name (string-append name "-" version ".tar.gz"))
       (sha256
        (base32
         "1wv4wi6k5jz7rlwfgvgfdizv77x3cr1wa2aj0k1595g7fbhkjhz2"))))
    (build-system python-build-system)
    (propagated-inputs
     `(("python-pyyaml" ,python-pyyaml)
       ("python-requests" ,python-requests)
       ("python-clyent" ,python-clyent)))
    (native-inputs
     `(("python-pytz" ,python-pytz)
       ("python-dateutil" ,python-dateutil)
       ("python-mock" ,python-mock)
       ("python-coverage" ,python-coverage)
       ("python-pillow" ,python-pillow)))
    (arguments
     `(#:phases
       (modify-phases %standard-phases
         ;; This is needed for some tests.
         (add-before 'check 'set-up-home
           (lambda* _ (setenv "HOME" "/tmp") #t))
         (add-before 'check 'remove-network-tests
           (lambda* _
             ;; Remove tests requiring a network connection
             (let ((network-tests '("tests/test_upload.py"
                                    "tests/test_authorizations.py"
                                    "tests/test_login.py"
                                    "tests/test_whoami.py"
                                    "utils/notebook/tests/test_data_uri.py"
                                    "utils/notebook/tests/test_base.py"
                                    "utils/notebook/tests/test_downloader.py"
                                    "inspect_package/tests/test_conda.py")))
               (with-directory-excursion "binstar_client"
                 (for-each delete-file network-tests)))
             #t)))))
    (home-page "https://github.com/Anaconda-Platform/anaconda-client")
    (synopsis "Anaconda Cloud command line client library")
    (description
     "Anaconda Cloud command line client library provides an interface to
Anaconda Cloud.  Anaconda Cloud is useful for sharing packages, notebooks and
environments.")
    (license license:bsd-3)))

(define-public python2-anaconda-client
  (package-with-python2 python-anaconda-client))

(define-public python-conda
  (package
    (name "python-conda")
    (version "4.3.16")
    (source
     (origin
       (method url-fetch)
       (uri (string-append "https://github.com/conda/conda/archive/"
                           version ".tar.gz"))
       (file-name (string-append name "-" version ".tar.gz"))
       (sha256
        (base32
         "1jq8hyrc5npb5sf4vw6s6by4602yj8f79vzpbwdfgpkn02nfk1dv"))))
    (build-system python-build-system)
    (arguments
     `(#:phases
       (modify-phases %standard-phases
         (add-before 'build 'create-version-file
           (lambda _
             (with-output-to-file "conda/.version"
               (lambda () (display ,version)))
             #t))
         (add-before 'check 'remove-failing-tests
           (lambda _
             ;; These tests require internet/network access
             (let ((network-tests '("test_cli.py"
                                    "test_create.py"
                                    "test_export.py"
                                    "test_fetch.py"
                                    "test_history.py"
                                    "test_info.py"
                                    "test_install.py"
                                    "test_priority.py"
                                    "conda_env/test_cli.py"
                                    "conda_env/test_create.py"
                                    "conda_env/specs/test_notebook.py"
                                    "conda_env/utils/test_notebooks.py"
                                    "core/test_index.py"
                                    "core/test_repodata.py")))
               (with-directory-excursion "tests"
                 (for-each delete-file network-tests)

                 ;; FIXME: This test creates a file, then deletes it and tests
                 ;; that the file was deleted.  For some reason it fails when
                 ;; building with guix, but does not when you run it in the
                 ;; directory left when you build with the --keep-failed
                 ;; option
                 (delete-file "gateways/disk/test_delete.py")
                 #t))))
         (replace 'check
           (lambda _
             (setenv "HOME" "/tmp")
             (zero? (system* "py.test")))))))
    (native-inputs
     `(("python-ruamel.yaml" ,python-ruamel.yaml)
       ("python-requests" ,python-requests)
       ("python-pycosat" ,python-pycosat)
       ("python-pytest" ,python-pytest)
       ("python-responses" ,python-responses)
       ("python-pyyaml" ,python-pyyaml)
       ("python-anaconda-client" ,python-anaconda-client)))
    (home-page "https://github.com/conda/conda")
    (synopsis "Cross-platform, OS-agnostic, system-level binary package manager")
    (description
     "Conda is a cross-platform, Python-agnostic binary package manager.  It
is the package manager used by Anaconda installations, but it may be used for
other systems as well.  Conda makes environments first-class citizens, making
it easy to create independent environments even for C libraries.  Conda is
written entirely in Python.

This package provides Conda as a library.")
    (license license:bsd-3)))

(define-public python2-conda
  (let ((base (package-with-python2
               (strip-python2-variant python-conda))))
    (package (inherit base)
             (native-inputs
              `(("python2-enum34" ,python2-enum34)
                ,@(package-native-inputs base))))))

(define-public conda
  (package (inherit python-conda)
    (name "conda")
    (arguments
     (substitute-keyword-arguments (package-arguments python-conda)
       ((#:phases phases)
        `(modify-phases ,phases
           (replace 'build
             (lambda* (#:key outputs #:allow-other-keys)
               ;; This test fails when run before installation.
               (delete-file "tests/test_activate.py")

               ;; Fix broken defaults
               (substitute* "conda/base/context.py"
                 (("return sys.prefix")
                  (string-append "return \"" (assoc-ref outputs "out") "\""))
                 (("return (prefix_is_writable\\(self.root_prefix\\))" _ match)
                  (string-append "return False if self.root_prefix == self.conda_prefix else "
                                 match)))

               ;; The util/setup-testing.py is used to build conda in
               ;; application form, rather than the default, library form.
               ;; With this, we are able to run commands like `conda --help`
               ;; directly on the command line
               (zero? (system* "python" "utils/setup-testing.py" "build_py"))))
           (replace 'install
             (lambda* (#:key inputs outputs #:allow-other-keys)
               (let* ((out (assoc-ref outputs "out"))
                      (target (string-append out "/lib/python"
                                             ((@@ (guix build python-build-system)
                                                  get-python-version)
                                              (assoc-ref inputs "python"))
                                             "/site-packages/")))
                 ;; The installer aborts if the target directory is not on
                 ;; PYTHONPATH.
                 (setenv "PYTHONPATH"
                         (string-append target ":" (getenv "PYTHONPATH")))

                 ;; And it aborts if the directory doesn't exist.
                 (mkdir-p target)
                 (zero? (system* "python" "utils/setup-testing.py" "install"
                                 (string-append "--prefix=" out))))))
           ;; The "activate" and "deactivate" scripts don't need wrapping.
           ;; They also break when they are renamed.
           (add-after 'wrap 'undo-wrap
             (lambda* (#:key outputs #:allow-other-keys)
               (with-directory-excursion (string-append (assoc-ref outputs "out") "/bin/")
                 (delete-file "deactivate")
                 (rename-file ".deactivate-real" "deactivate")
                 (delete-file "activate")
                 (rename-file ".activate-real" "activate")
                 #t)))))))
    (description
     "Conda is a cross-platform, Python-agnostic binary package manager.  It
is the package manager used by Anaconda installations, but it may be used for
other systems as well.  Conda makes environments first-class citizens, making
it easy to create independent environments even for C libraries.  Conda is
written entirely in Python.")))

(define-public gwl
  (package
    (name "gwl")
    (version "0.1.1")
    (source (origin
              (method url-fetch)
              (uri (string-append "https://www.guixwl.org/releases/gwl-"
                                  version ".tar.gz"))
              (sha256
               (base32
                "06pm967mq1wyggx7l0nfapw5s0k5qc5r9lawk2v3db868br779a7"))))
    (build-system gnu-build-system)
    (native-inputs
     `(("autoconf" ,autoconf)
       ("automake" ,automake)
       ("pkg-config" ,pkg-config)))
    (inputs
     `(("guile" ,guile-2.2)))
    (propagated-inputs
     `(("guix" ,guix)
       ("guile-commonmark" ,guile-commonmark)))
    (home-page "https://www.guixwl.org")
    (synopsis "Workflow management extension for GNU Guix")
    (description "This project provides two subcommands to GNU Guix and
introduces two record types that provide a workflow management extension built
on top of GNU Guix.")
    ;; The Scheme modules in guix/ and gnu/ are licensed GPL3+,
    ;; the web interface modules in gwl/ are licensed AGPL3+,
    ;; and the fonts included in this package are licensed OFL1.1.
    (license (list license:gpl3+ license:agpl3+ license:silofl1.1))))

(define-public gcab
  (package
    (name "gcab")
    (version "1.1")
    (source (origin
              (method url-fetch)
              (uri (string-append "mirror://gnome/sources/" name "/"
                                  version "/" name "-" version ".tar.xz"))
              (sha256
               (base32
                "0l19sr6pg0cfcddmi5n79d08mjjbhn427ip5jlsy9zddq9r24aqr"))
              ;; gcab 1.1 has a hard dependency on git — even when building
              ;; from a tarball.  Remove it early so ‘guix environment gcab’
              ;; can actually build what ‘guix build --source gcab’ returns.
              (modules '((guix build utils)))
              (snippet
               '(begin
                  (substitute* "meson.build"
                    (("git_version = .*$") "git_version = []\n"))
                  #t))))
    (build-system meson-build-system)
    (native-inputs
     `(("glib:bin" ,glib "bin")         ; for glib-mkenums
       ("intltool" ,intltool)
       ("pkg-config" ,pkg-config)
       ("vala" ,vala)))
    (inputs
     `(("glib" ,glib)
       ("zlib" ,zlib)))
    (arguments
     `(#:configure-flags
       ;; XXX This ‘documentation’ is for developers, and fails informatively:
       ;; Error in gtkdoc helper script: 'gtkdoc-mkhtml' failed with status 5
       (list "-Ddocs=false"
             "-Dintrospection=false")))
    (home-page "https://wiki.gnome.org/msitools") ; no dedicated home page
    (synopsis "Microsoft Cabinet file manipulation library")
    (description
     "The libgcab library provides GObject functions to read, write, and modify
Microsoft cabinet (.@dfn{CAB}) files.")
    (license (list license:gpl2+        ; tests/testsuite.at
                   license:lgpl2.1+)))) ; the rest

(define-public msitools
  (package
    (name "msitools")
    (version "0.97")
    (source (origin
              (method url-fetch)
              (uri (string-append "mirror://gnome/sources/" name "/"
                                  version "/" name "-" version ".tar.xz"))
              (sha256
               (base32
                "0pn6izlgwi4ngpk9jk2n38gcjjpk29nm15aad89bg9z3k9n2hnrs"))))
    (build-system gnu-build-system)
    (native-inputs
     `(("pkg-config" ,pkg-config)))
    (inputs
     `(("gcab" ,gcab)
       ("glib" ,glib)
       ("libgsf" ,libgsf)
       ("libxml2" ,libxml2)
       ("uuid" ,util-linux)))
    (home-page "https://wiki.gnome.org/msitools")
    (synopsis "Windows Installer file manipulation tool")
    (description
     "msitools is a collection of command-line tools to inspect, extract, build,
and sign Windows@tie{}Installer (.@dfn{MSI}) files.  It aims to be a solution
for packaging and deployment of cross-compiled Windows applications.")
    (license license:lgpl2.1+)))<|MERGE_RESOLUTION|>--- conflicted
+++ resolved
@@ -270,11 +270,8 @@
        `(("gnutls" ,gnutls)
          ("guile-json" ,guile-json)
          ("guile-ssh" ,guile-ssh)
-<<<<<<< HEAD
+         ("guile-git" ,guile-git)
          ("guile-sqlite3" ,guile-sqlite3)))
-=======
-         ("guile-git" ,guile-git)))
->>>>>>> fb8966ab
 
       (home-page "https://www.gnu.org/software/guix/")
       (synopsis "Functional package manager for installed software packages and versions")
