--- conflicted
+++ resolved
@@ -427,12 +427,8 @@
 (define-public gdk-pixbuf
   (package
    (name "gdk-pixbuf")
-<<<<<<< HEAD
    (version "2.36.9")
-=======
    (replacement gdk-pixbuf-2.36.10)
-   (version "2.36.6")
->>>>>>> 9a1c4a98
    (source (origin
             (method url-fetch)
             (uri (string-append "mirror://gnome/sources/" name "/"
