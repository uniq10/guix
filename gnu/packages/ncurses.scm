;;; GNU Guix --- Functional package management for GNU
;;; Copyright © 2012, 2013, 2014, 2015, 2017 Ludovic Courtès <ludo@gnu.org>
;;; Copyright © 2014, 2016 Mark H Weaver <mhw@netris.org>
;;; Copyright © 2015, 2017 Leo Famulari <leo@famulari.name>
;;; Copyright © 2016 ng0 <ng0@we.make.ritual.n0.is>
;;; Copyright © 2016 Efraim Flashner <efraim@flashner.co.il>
;;; Copyright © 2016 Jan Nieuwenhuizen <janneke@gnu.org>
<<<<<<< HEAD
;;; Copyright © 2017 Marius Bakke <mbakke@fastmail.com>
=======
;;; Copyright © 2018 Tobias Geerinckx-Rice <me@tobias.gr>
>>>>>>> ccb5cac1
;;;
;;; This file is part of GNU Guix.
;;;
;;; GNU Guix is free software; you can redistribute it and/or modify it
;;; under the terms of the GNU General Public License as published by
;;; the Free Software Foundation; either version 3 of the License, or (at
;;; your option) any later version.
;;;
;;; GNU Guix is distributed in the hope that it will be useful, but
;;; WITHOUT ANY WARRANTY; without even the implied warranty of
;;; MERCHANTABILITY or FITNESS FOR A PARTICULAR PURPOSE.  See the
;;; GNU General Public License for more details.
;;;
;;; You should have received a copy of the GNU General Public License
;;; along with GNU Guix.  If not, see <http://www.gnu.org/licenses/>.

(define-module (gnu packages ncurses)
  #:use-module (gnu packages)
  #:use-module (guix licenses)
  #:use-module (guix packages)
  #:use-module (guix download)
  #:use-module (guix build-system gnu)
  #:use-module (guix build-system perl)
  #:use-module (gnu packages)
  #:use-module (gnu packages perl)
  #:use-module (gnu packages pkg-config)
  #:use-module (gnu packages swig)
  #:use-module (gnu packages linux)
  #:use-module (guix utils))

(define-public ncurses
  (package
    (name "ncurses")
    (version "6.0-20170930")
    (source (origin
              (method url-fetch)
              (uri (string-append "mirror://gnu/ncurses/ncurses-"
                                  (car (string-split version #\-))
                                  ".tar.gz"))
              (sha256
               (base32
                "0q3jck7lna77z5r42f13c4xglc7azd19pxfrjrpgp2yf615w4lgm"))))
    (build-system gnu-build-system)
    (outputs '("out"
               "doc"))                ;1 MiB of man pages
    (arguments
     (let ((patch-makefile-phase
            '(lambda _
               (for-each patch-makefile-SHELL
                         (find-files "." "Makefile.in"))))
           (configure-phase
            ;; The 'configure' script does not understand '--docdir', so we must
            ;; override that and use '--mandir' instead.
            '(lambda* (#:key build target outputs configure-flags
                       #:allow-other-keys)
               (let ((out (assoc-ref outputs "out"))
                     (doc (assoc-ref outputs "doc")))
                 (zero? (apply system* "./configure"
                               (string-append "SHELL=" (which "sh"))
                               (string-append "--build=" build)
                               (string-append "--prefix=" out)
                               (string-append "--mandir=" doc "/share/man")
                               (if target
                                   (cons (string-append "--host=" target)
                                         configure-flags)
                                   configure-flags))))))
           (apply-rollup-patch-phase
            '(lambda* (#:key inputs native-inputs #:allow-other-keys)
               (copy-file (assoc-ref (or native-inputs inputs) "rollup-patch")
                          (string-append (getcwd) "/rollup-patch.sh.bz2"))
               (and (zero? (system* "bzip2" "-d" "rollup-patch.sh.bz2"))
                    (zero? (system* "sh" "rollup-patch.sh")))))
           (remove-shebang-phase
            '(lambda _
               ;; To avoid retaining a reference to the bootstrap Bash via the
               ;; shebang of the 'ncursesw6-config' script, simply remove that
               ;; shebang: it'll work just as well without it.  Likewise, do not
               ;; retain a reference to the "doc" output.
               (substitute* "misc/ncurses-config.in"
                 (("#!@SHELL@")
                  "# No shebang here, use /bin/sh!\n")
                 (("@SHELL@ \\$0")
                  "$0")
                 (("mandir=.*$")
                  "mandir=share/man"))
               #t))
           (post-install-phase
            `(lambda* (#:key outputs #:allow-other-keys)
               (let ((out (assoc-ref outputs "out")))
                 ;; When building a wide-character (Unicode) build, create backward
                 ;; compatibility links from the the "normal" libraries to the
                 ;; wide-character ones (e.g. libncurses.so to libncursesw.so).
                 ,@(if (target-mingw?)
                       '( ;; TODO: create .la files to link to the .dll?
                         (with-directory-excursion (string-append out "/bin")
                           (for-each
                            (lambda (lib)
                              (define lib.dll
                                (string-append "lib" lib ".dll"))
                              (define libw6.dll
                                (string-append "lib" lib "w6.dll"))

                              (when (file-exists? libw6.dll)
                                (format #t "creating symlinks for `lib~a'~%" lib)
                                (symlink libw6.dll lib.dll)))
                            '("curses" "ncurses" "form" "panel" "menu"))))
                       '())
                 (with-directory-excursion (string-append out "/lib")
                   (for-each (lambda (lib)
                               (define libw.a
                                 (string-append "lib" lib "w.a"))
                               (define lib.a
                                 (string-append "lib" lib ".a"))

                               ,@(if (not (target-mingw?))
                                     '((define libw.so.x
                                         (string-append "lib" lib "w.so.6"))
                                       (define lib.so.x
                                         (string-append "lib" lib ".so.6"))
                                       (define lib.so
                                         (string-append "lib" lib ".so"))
                                       (define packagew.pc
                                         (string-append lib "w.pc"))
                                       (define package.pc
                                         (string-append lib ".pc")))
                                     '())

                               (when (file-exists? libw.a)
                                 (format #t "creating symlinks for `lib~a'~%" lib)
                                 (symlink libw.a lib.a)
                                 ,@(if (not (target-mingw?))
                                       '((symlink libw.so.x lib.so.x)
                                         (false-if-exception (delete-file lib.so))
                                         (call-with-output-file lib.so
                                           (lambda (p)
                                             (format p "INPUT (-l~aw)~%" lib)))
                                         (with-directory-excursion "pkgconfig"
                                           (format #t "creating symlink for `~a'~%"
                                                   package.pc)
                                           (when (file-exists? packagew.pc)
                                             (symlink packagew.pc package.pc))))
                                       '())))
                             '("curses" "ncurses" "form" "panel" "menu")))))))
       `(#:configure-flags
         ,(cons*
           'quasiquote
           `(("--with-shared" "--without-debug" "--enable-widec"
              
              "--enable-pc-files"
              ,(list 'unquote '(string-append "--with-pkg-config-libdir="
                                              (assoc-ref %outputs "out")
                                              "/lib/pkgconfig"))

              ;; By default headers land in an `ncursesw' subdir, which is not
              ;; what users expect.
              ,(list 'unquote '(string-append "--includedir=" (assoc-ref %outputs "out")
                                              "/include"))
              "--enable-overwrite"      ;really honor --includedir

              ;; Make sure programs like 'tic', 'reset', and 'clear' have a
              ;; correct RUNPATH.
              ,(list 'unquote '(string-append "LDFLAGS=-Wl,-rpath=" (assoc-ref %outputs "out")
                                              "/lib"))
              ;; MinGW: Use term-driver created for the MinGW port.
              ,@(if (target-mingw?) '("--enable-term-driver") '()))))
         #:tests? #f                  ; no "check" target
         #:phases (modify-phases %standard-phases
                    (add-after 'unpack 'apply-rollup-patch
                      ,apply-rollup-patch-phase)
                    (replace 'configure ,configure-phase)
                    (add-after 'install 'post-install
                      ,post-install-phase)
                    (add-before 'configure 'patch-makefile-SHELL
                      ,patch-makefile-phase)
                    (add-after 'unpack 'remove-unneeded-shebang
                      ,remove-shebang-phase)))))
    (self-native-input? #t)           ; for `tic'
    (native-inputs
     `(("pkg-config" ,pkg-config)

       ;; Ncurses distributes "stable" patchsets to be applied on top
       ;; of the release tarball.  These are only available as shell
       ;; scripts(!) so we decompress and apply them in a phase.
       ;; See <https://invisible-mirror.net/archives/ncurses/6.0/README>.
       ("rollup-patch"
        ,(origin
           (method url-fetch)
           (uri (string-append
                 "https://invisible-mirror.net/archives/ncurses/"
                 (car (string-split version #\-))
                 "/ncurses-" version "-patch.sh.bz2"))
           (sha256
            (base32
             "08a1pp8wnj1fwpa1pz3fgrmd6xwp21idniswqz8lx3w3z2nb4ydi"))))))
    (native-search-paths
     (list (search-path-specification
            (variable "TERMINFO_DIRS")
            (files '("share/terminfo")))))
    (synopsis "Terminal emulation (termcap, terminfo) library")
    (description
     "GNU Ncurses is a library which provides capabilities to write text to
a terminal in a terminal-independent manner.  It supports pads and color as
well as multiple highlights and forms characters.  It is typically used to
implement user interfaces for command-line applications.  The accompanying
ncursesw library provides wide character support.")
    (license x11)
    (home-page "https://www.gnu.org/software/ncurses/")))

(define-public ncurses/gpm
  (package/inherit ncurses
    (name "ncurses-with-gpm")
    (arguments
     (substitute-keyword-arguments (package-arguments ncurses)
       ((#:configure-flags cf)
        `(cons (string-append "--with-gpm="
                              (assoc-ref %build-inputs "gpm")
                              "/lib/libgpm.so.2")
               ,cf))))
    (inputs
     `(("gpm" ,gpm)))))

(define-public dialog
  (package
    (name "dialog")
    (version "1.3-20171209")
    (source (origin
              (method url-fetch)
              (uri (string-append
                    "http://invisible-mirror.net/archives/dialog/dialog-"
                    version ".tgz"))
              (sha256
               (base32
                "1rk72as52f5br3wcr74d00wib41w65g8wvi36mfgybly251984r0"))))
    (build-system gnu-build-system)
    (arguments
     `(#:tests? #f)) ; no test suite
    (inputs
     `(("ncurses" ,ncurses)))
    (synopsis "Curses widgets")
    (description "Dialog is a script-interpreter which provides a set of
curses widgets, such as dialog boxes.")
    (home-page "https://invisible-island.net/dialog/dialog.html")
    ;; Includes the gpl3 file "config.sub" from Automake.
    (license (list lgpl2.1 gpl3))))

(define-public perl-curses
  (package
    (name "perl-curses")
    (version "1.36")
    (source
     (origin
       (method url-fetch)
       (uri (string-append "mirror://cpan/authors/id/G/GI/GIRAFFED/"
                           "Curses-" version ".tar.gz"))
       (sha256
        (base32
         "0r6xd9wr0c25rr28zixhqipak575zqsfb7r7f2693i9il1dpj554"))))
    (build-system perl-build-system)
    (inputs
     `(("ncurses" ,ncurses)))
    (arguments
     `(#:make-maker-flags (list "PANELS" "MENUS")
       #:phases
       (modify-phases %standard-phases
         (add-before
           'configure 'set-curses-ldflags
           (lambda* (#:key inputs #:allow-other-keys)
             (let* ((ncurses (assoc-ref inputs "ncurses"))
                    (include (string-append ncurses "/include"))
                    (lib (string-append ncurses "/lib")))
               (setenv "CURSES_LIBTYPE" "ncurses")
               (setenv "CURSES_CFLAGS" (string-append "-I" include))
               (setenv "CURSES_PANEL_CFLAGS" (string-append "-I" include))
               (setenv "CURSES_MENU_CFLAGS" (string-append "-I" include))
               (setenv "CURSES_FORM_CFLAGS" (string-append "-I" include))
               (setenv "CURSES_LDFLAGS" (string-append "-L" lib " -lncurses"))
               (setenv "CURSES_PANEL_LDFLAGS" (string-append "-L" lib " -lpanel"))
               (setenv "CURSES_MENU_LDFLAGS" (string-append "-L" lib " -lmenu"))
               (setenv "CURSES_FORM_LDFLAGS" (string-append "-L" lib " -lform"))
               #t))))))
    (home-page "http://search.cpan.org/dist/Curses")
    (synopsis "Terminal screen handling and optimization")
    (description
     "@code{Curses} is the interface between Perl and the curses library
of your system.")
    (license perl-license)))

(define-public stfl
  (package
    (name "stfl")
    (version "0.24")
    (source
      (origin
        (method url-fetch)
        (uri (string-append "http://www.clifford.at/stfl/stfl-"
                            version ".tar.gz"))
        (sha256
         (base32
          "1460d5lc780p3q38l3wc9jfr2a7zlyrcra0li65aynj738cam9yl"))))
    (build-system gnu-build-system)
    (arguments
     '(#:tests? #f ; no test target
       #:make-flags (list (string-append "prefix=" (assoc-ref %outputs "out")))
       #:phases
       (modify-phases %standard-phases
         (delete 'configure) ; there is no configure script
         ;; in our ncurses, the headers are in /include
         (add-before 'build 'patch-ncursesw
           (lambda _
             (substitute* "stfl_internals.h"
               (("ncursesw/") ""))
             #t))
         (add-after 'install 'install-missing-symlink
           (lambda* (#:key outputs #:allow-other-keys)
             (let* ((out (assoc-ref outputs "out"))
                    (lib (string-append out "/lib")))
               ;; Some programs look for libstfl.so.0.
               (symlink "libstfl.so" (string-append lib "/libstfl.so.0"))))))))
    (inputs `(("ncurses" ,ncurses)))
    (native-inputs `(("swig" ,swig)))
    (home-page "http://www.clifford.at/stfl/")
    (synopsis "Structured terminal forms library")
    (description "Stfl is a library which implements a curses-based widget
set for text terminals.")
    (license lgpl3+)))<|MERGE_RESOLUTION|>--- conflicted
+++ resolved
@@ -5,11 +5,8 @@
 ;;; Copyright © 2016 ng0 <ng0@we.make.ritual.n0.is>
 ;;; Copyright © 2016 Efraim Flashner <efraim@flashner.co.il>
 ;;; Copyright © 2016 Jan Nieuwenhuizen <janneke@gnu.org>
-<<<<<<< HEAD
 ;;; Copyright © 2017 Marius Bakke <mbakke@fastmail.com>
-=======
 ;;; Copyright © 2018 Tobias Geerinckx-Rice <me@tobias.gr>
->>>>>>> ccb5cac1
 ;;;
 ;;; This file is part of GNU Guix.
 ;;;
